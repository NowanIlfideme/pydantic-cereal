# See https://setuptools.pypa.io/en/latest/userguide/pyproject_config.html

[build-system]
requires = ["setuptools>=61.0.0", "setuptools-scm[toml]>=6.2", "wheel>=0.41"]
build-backend = "setuptools.build_meta"

[project]
name = "pydantic-cereal"
description = "Advanced serialization for Pydantic models"
readme = "README.md"
requires-python = ">=3.9"
dynamic = ["version"]
keywords = ["pydantic", "serialize", "fsspec", "yaml"]

license = { file = "LICENSE" }
classifiers = [
    "Programming Language :: Python :: 3",
    "Development Status :: 2 - Pre-Alpha",
    "Intended Audience :: Developers",
    "License :: OSI Approved :: MIT License",
    "Topic :: Software Development",
    "Typing :: Typed",
]
dependencies = ["pydantic>=2,<3", "fsspec", "universal_pathlib"]
# Add url = "https://github.com/NowanIlfideme/pydantic-cereal"

[project.optional-dependencies]
dev = [
    # Dependencies and build
    "setuptools>=61.0.0",
    "setuptools-scm[toml]>=6.2",
    "wheel>=0.41",
    # Dev tools
    "pre-commit==3.5.0",
<<<<<<< HEAD
    # Linting
    "ruff==0.1.6",
    "black==23.11.0",
    "isort==5.12.0",
    "mypy==1.7.0",
    # Testing
=======
    "ruff==0.1.7",
    "black==23.11.0",
    "isort==5.12.0",
    "mypy==1.7.1",
>>>>>>> d40d98b1
    "pytest==7.4.3",
    "pytest-lazy-fixture==0.6.3",
    # Jupyter Notebook
    "jupyter",
    "ipykernel",
    # Stubs (including optional dependencies)
    "pandas-stubs",
]
docs = [
    "mkdocs==1.5.3",
    "mkdocs-material==9.5.1",
    "mkdocstrings==0.24.0",
    "mkdocstrings-python==1.7.5",
    "mkdocs-jupyter==0.24.6",
    "pygments==2.17.2",
]
datatests = ["pandas~=2.1.3", "pyarrow~=14.0.1", "pyspark~=3.5.0"]

[project.scripts]

[tool.setuptools]
zip-safe = false
package-dir = { "" = "src" }
packages = ["pydantic_cereal"]

[tool.setuptools.package-data]

[tool.setuptools.dynamic]
version = { attr = "pydantic_cereal.version.__version__" }

[tool.setuptools_scm]

[tool.ruff]
line-length = 105
src = ["src"]
select = [
    "E", # pycodestyle
    "F", # pyflakes
    # "UP", # pyupgrade
    "D", # pydocstyle
]
ignore = ["D203", "D213"] # conflicting

[tool.ruff.pydocstyle]
convention = "numpy"

[tool.black]
line-length = 105
target-version = ['py39']
extend-exclude = ".git"

[tool.isort]
profile = "black"
skip = [".git"]

[tool.pytest.ini_options]
# Docs: https://docs.pytest.org/en/7.1.x/reference/customize.html#pyproject-toml
minversion = "6.0"
testpaths = ["src/tests"]


[tool.mypy]
# Docs: https://mypy.readthedocs.io/en/stable/config_file.html#using-a-pyproject-toml-file
python_version = "3.9"
warn_unused_configs = true
warn_return_any = false
namespace_packages = false
files = ["src/pydantic_cereal"]
exclude = "src/tests"

[[tool.mypy.overrides]]
module = ["pydantic_cereal.*"]
disallow_untyped_defs = true

[[tool.mypy.overrides]]
module = ["setuptools", "setuptools_scm"]
ignore_missing_imports = true<|MERGE_RESOLUTION|>--- conflicted
+++ resolved
@@ -32,19 +32,12 @@
     "wheel>=0.41",
     # Dev tools
     "pre-commit==3.5.0",
-<<<<<<< HEAD
     # Linting
-    "ruff==0.1.6",
-    "black==23.11.0",
-    "isort==5.12.0",
-    "mypy==1.7.0",
-    # Testing
-=======
     "ruff==0.1.7",
     "black==23.11.0",
     "isort==5.12.0",
     "mypy==1.7.1",
->>>>>>> d40d98b1
+    # Testing
     "pytest==7.4.3",
     "pytest-lazy-fixture==0.6.3",
     # Jupyter Notebook
